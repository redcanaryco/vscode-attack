import * as assert from 'assert';
import * as path from 'path';
import * as vscode from 'vscode';
import * as search from '../../search';
import { disposables, extensionID, ignoreConsoleLogs, resetState } from '../suite/testHelpers';


describe('Command: search', function () {
    const searchCommand = 'vscode-attack.search';
    let ext: vscode.Extension<unknown> | undefined;

    before(async function () {
        ext = vscode.extensions.getExtension(extensionID);
        await ext?.activate();
        exports = ext?.exports;
    });
    beforeEach(ignoreConsoleLogs);
    afterEach(resetState);
    it('search command should exist', function () {
        vscode.commands.getCommands(true).then((commands: string[]) => {
            assert.ok(commands.includes(searchCommand), `No '${searchCommand}' exists.`);
        });
    });
    it('should open only one page in the webpanel for exact TIDs', function () {
        const tid = 'T1059.001';
        const expectedTitle = `${tid}: PowerShell`;
<<<<<<< HEAD
        search.search(exports.getAllTechniques(), tid).then((panel: vscode.WebviewPanel|undefined) => {
            assert.notStrictEqual(panel, undefined);
            if (panel !== undefined) {
                disposables.push(panel);
                assert.strictEqual(panel.title, expectedTitle);
                // exact TIDs shouldn't return anything with javascript or navigation
                assert.ok(!panel.webview.html.includes('<script'));
                assert.ok(!panel.webview.html.includes('<button'));
            }
        });
    });
    it('should modify the header for revoked TIDs', async function () {
        const tid = 'T1086';
        const expectedTitle = `${tid}: PowerShell`;
        const expectedText = `<h3>PowerShell (REVOKED)</h3>`;
        search.search(exports.getAllTechniques(), tid).then((panel: vscode.WebviewPanel|undefined) => {
            assert.notStrictEqual(panel, undefined);
            if (panel !== undefined) {
                disposables.push(panel);
                assert.strictEqual(panel.title, expectedTitle);
                assert.ok(panel.webview.html.includes(expectedText));
            }
        });
    });
    it('should open a navigatable webpanel containing the first matched technique', async function () {
        const name = 'PowerShell';
        // Should return both 'PowerShell' and 'PowerShell Profile', but only 'PowerShell' should show
        const expectedTitle: string = 'T1059.001: PowerShell';
        search.search(exports.getAllTechniques(), name).then((panel: vscode.WebviewPanel|undefined) => {
            assert.notStrictEqual(panel, undefined);
            if (panel !== undefined) {
                disposables.push(panel);
                assert.strictEqual(panel.title, expectedTitle);
                assert.ok(panel.webview.html.includes('<script'));
                assert.ok(panel.webview.html.includes('<button'));
            }
        });
=======
        const panels: Array<vscode.WebviewPanel> = search.doSearch(tid, exports.getAllTechniques());
        panels.forEach((panel: vscode.WebviewPanel) => { disposables.push(panel); });
        assert.strictEqual(panels.length, 1);
        assert.strictEqual(panels[0].title, expectedTitle);
    });
    it('should open one webpanel for revoked TIDs', function () {
        const tid = 'T1086';
        const expectedTitle = `${tid}: PowerShell`;
        const expectedText = `<h3>PowerShell (REVOKED)</h3>`;
        const panels: Array<vscode.WebviewPanel> = search.doSearch(tid, exports.getAllTechniques());
        panels.forEach((panel: vscode.WebviewPanel) => { disposables.push(panel); });
        assert.strictEqual(panels.length, 1);
        assert.strictEqual(panels[0].title, expectedTitle);
        assert.ok(panels[0].webview.html.includes(expectedText));
    });
    it('should open all webpanels containing a technique name', function () {
        const name = 'PowerShell';
        // Should return both 'PowerShell' and 'PowerShell Profile'
        const expectedTitles: Array<string> = ['T1059.001: PowerShell', 'T1546.013: PowerShell Profile'];
        const panels: Array<vscode.WebviewPanel> = search.doSearch(name, exports.getAllTechniques());
        panels.forEach((panel: vscode.WebviewPanel) => { disposables.push(panel); });
        assert.strictEqual(panels.length, 2);
        const titles: Array<string> = panels.map<string>((panel: vscode.WebviewPanel) => { return panel.title; });
        assert.deepStrictEqual(titles, expectedTitles);
>>>>>>> 39ab0fca
    });
    it('should open all webpanels for lengthy terms in technique descriptions', function () {
        // this term is not a technique ID or in any technique name
        // so the only way it would return an item is if the descriptions are searched
        const term = 'certutil';
        const expectedTitle = 'T1140: Deobfuscate/Decode Files or Information';
<<<<<<< HEAD
        search.search(exports.getAllTechniques(), term).then((panel: vscode.WebviewPanel|undefined) => {
            assert.notStrictEqual(panel, undefined);
            if (panel !== undefined) {
                disposables.push(panel);
                assert.strictEqual(panel.title, expectedTitle);
            }
        });
    });
    it('should not search for short terms in technique descriptions', async function () {
        const term = 'the';
        search.search(exports.getAllTechniques(), term).then((panel: vscode.WebviewPanel|undefined) => {
            assert.strictEqual(panel, undefined);
        });
=======
        const panels: Array<vscode.WebviewPanel> = search.doSearch(term, exports.getAllTechniques());
        panels.forEach((panel: vscode.WebviewPanel) => { disposables.push(panel); });
        assert.strictEqual(panels.length, 1);
        assert.strictEqual(panels[0].title, expectedTitle);
    });
    it('should search for short terms in technique descriptions', function () {
        const term = 'xdg';
        const expectedTitle = 'T1547.013: XDG Autostart Entries';
        const panels: Array<vscode.WebviewPanel> = search.doSearch(term, exports.getAllTechniques());
        panels.forEach((panel: vscode.WebviewPanel) => { disposables.push(panel); });
        assert.strictEqual(panels.length, 1);
        assert.strictEqual(panels[0].title, expectedTitle);
    });

    it('should not return anything when an empty string is given', function () {
        const panels: Array<vscode.WebviewPanel> = search.doSearch('', exports.getAllTechniques());
        panels.forEach((panel: vscode.WebviewPanel) => { disposables.push(panel); });
        console.log(JSON.stringify(panels));
        assert.strictEqual(panels.length, 0);
>>>>>>> 39ab0fca
    });
});

describe('Command: insertLink', function () {
    const events: Array<vscode.Disposable> = [];
    const insertLinkCommand = 'vscode-attack.insertLink';
    const testPath: string = path.resolve(__dirname, '..', '..', '..', 'src', 'test', 'files', 'links.md');
    const testUri: vscode.Uri = vscode.Uri.file(testPath);
    let ext: vscode.Extension<unknown> | undefined;
    const attackObjects: Array<Group|Mitigation|Software|Tactic|Technique> = [
        {
            deprecated: false,
            description: {
                short: 'test description',
                long: 'longer test description'
            },
            id: 'T1059.001',
            name: 'PowerShell',
            parent: undefined,
            revoked: false,
            subtechnique: true,
            tactics: [],
            url: 'https://attack.mitre.org/techniques/T1059/001',
        }
    ];

    before(async function () {
        ext = vscode.extensions.getExtension(extensionID);
        await ext?.activate();
        exports = ext?.exports;
    });
    afterEach(function () {
        // clean up any events that were established during our tests
        let d: vscode.Disposable|undefined = events.pop();
        while (d !== undefined) {
            d.dispose();
            d = events.pop();
        }
        resetState();
    });
    it('insert link command should exist', async function () {
        const commands: Array<string> = await vscode.commands.getCommands(true);
        assert.ok(commands.includes(insertLinkCommand), `No '${insertLinkCommand}' exists.`);
    });
    it('should insert a link for ATT&CK object IDs', function (done) {
        const expectedMarkdown: string = `[${attackObjects[0].id}](${attackObjects[0].url})`;
        const tid: string = attackObjects[0].id;
        const highlightedText: vscode.Selection = new vscode.Selection(new vscode.Position(1, 0), new vscode.Position(1, tid.length));
        vscode.window.showTextDocument(testUri).then((editor: vscode.TextEditor) => {
            events.push(vscode.workspace.onDidChangeTextDocument((event: vscode.TextDocumentChangeEvent) => {
                if (event.contentChanges.length > 0) {
                    const result: vscode.TextLine = event.document.lineAt(highlightedText.active.line);
                    assert.strictEqual(result.text, expectedMarkdown);
                    done();
                }
            }));
            editor.selections = [highlightedText];
            vscode.commands.executeCommand('vscode-attack.insertLink', editor, {techniques: attackObjects});
        });
    });
    it('should insert a link for ATT&CK object IDs case insensitively', function (done) {
        const expectedMarkdown: string = `[${attackObjects[0].id.toLocaleLowerCase()}](${attackObjects[0].url})`;
        const tid: string = attackObjects[0].id;
        const highlightedText: vscode.Selection = new vscode.Selection(new vscode.Position(5, 0), new vscode.Position(5, tid.length));
        vscode.window.showTextDocument(testUri).then((editor: vscode.TextEditor) => {
            events.push(vscode.workspace.onDidChangeTextDocument((event: vscode.TextDocumentChangeEvent) => {
                if (event.contentChanges.length > 0) {
                    const result: vscode.TextLine = event.document.lineAt(highlightedText.active.line);
                    assert.strictEqual(result.text, expectedMarkdown);
                    done();
                }
            }));
            editor.selections = [highlightedText];
            vscode.commands.executeCommand('vscode-attack.insertLink', editor, {techniques: attackObjects});
        });
    });
    it('should insert a link for ATT&CK object names', function (done) {
        const expectedMarkdown: string = `[${attackObjects[0].name}](${attackObjects[0].url})`;
        const name: string = attackObjects[0].name;
        const highlightedText: vscode.Selection = new vscode.Selection(new vscode.Position(2, 0), new vscode.Position(2, name.length));
        vscode.window.showTextDocument(testUri).then((editor: vscode.TextEditor) => {
            events.push(vscode.workspace.onDidChangeTextDocument((event: vscode.TextDocumentChangeEvent) => {
                if (event.contentChanges.length > 0) {
                    const result: vscode.TextLine = event.document.lineAt(highlightedText.active.line);
                    assert.strictEqual(result.text, expectedMarkdown);
                    done();
                }
            }));
            editor.selections = [highlightedText];
            vscode.commands.executeCommand('vscode-attack.insertLink', editor, {techniques: attackObjects});
        });
    });
    it('should insert a link for ATT&CK object names case insensitively', function (done) {
        const expectedMarkdown: string = `[${attackObjects[0].name.toLocaleLowerCase()}](${attackObjects[0].url})`;
        const name: string = attackObjects[0].name;
        const highlightedText: vscode.Selection = new vscode.Selection(new vscode.Position(6, 0), new vscode.Position(6, name.length));
        vscode.window.showTextDocument(testUri).then((editor: vscode.TextEditor) => {
            events.push(vscode.workspace.onDidChangeTextDocument((event: vscode.TextDocumentChangeEvent) => {
                if (event.contentChanges.length > 0) {
                    const result: vscode.TextLine = event.document.lineAt(highlightedText.active.line);
                    assert.strictEqual(result.text, expectedMarkdown);
                    done();
                }
            }));
            editor.selections = [highlightedText];
            vscode.commands.executeCommand('vscode-attack.insertLink', editor, {techniques: attackObjects});
        });
    });
    it('should do nothing when highlighted text is not an ATT&CK object ID', async function () {
        const text: string = 'certutil';
        const highlightedText: vscode.Selection = new vscode.Selection(new vscode.Position(3, 0), new vscode.Position(3, text.length));
        vscode.window.showTextDocument(testUri).then((editor: vscode.TextEditor) => {
            events.push(vscode.workspace.onDidChangeTextDocument((event: vscode.TextDocumentChangeEvent) => {
                throw new Error(`Text document changed when it should not have: ${JSON.stringify(event.contentChanges)}`);
            }));
            editor.selections = [highlightedText];
            vscode.commands.executeCommand('vscode-attack.insertLink', editor, {techniques: attackObjects});
        });
    });
    it('should preserve trailing whitespace when present', function (done) {
        const expectedMarkdown: string = `[TA0002](https://attack.mitre.org/tactics/TA0002)`;
        const highlightedText: vscode.Selection = new vscode.Selection(new vscode.Position(4, 0), new vscode.Position(5, 0));
        vscode.window.showTextDocument(testUri).then((editor: vscode.TextEditor) => {
            events.push(vscode.workspace.onDidChangeTextDocument((event: vscode.TextDocumentChangeEvent) => {
                if (event.contentChanges.length > 0) {
                    const result: vscode.TextLine = event.document.lineAt(highlightedText.anchor.line);
                    assert.strictEqual(result.text, expectedMarkdown);
                    done();
                }
            }));
            editor.selections = [highlightedText];
            vscode.commands.executeCommand('vscode-attack.insertLink', editor, {techniques: attackObjects});
        });
    });
    it('should identify ATT&CK objects without highlighting text', function (done) {
        const expectedMarkdown: string = `[T1059](https://attack.mitre.org/techniques/T1059)`;
        const tid: string = 'T1059';
        const cursor: vscode.Position = new vscode.Position(0, tid.length-1);
        const highlightedText: vscode.Selection = new vscode.Selection(cursor, cursor);
        vscode.window.showTextDocument(testUri).then((editor: vscode.TextEditor) => {
            events.push(vscode.workspace.onDidChangeTextDocument((event: vscode.TextDocumentChangeEvent) => {
                const result: vscode.TextLine = event.document.lineAt(highlightedText.active.line);
                assert.strictEqual(result.text, expectedMarkdown);
                done();
            }));
            editor.selections = [highlightedText];
            vscode.commands.executeCommand('vscode-attack.insertLink', editor, {techniques: attackObjects});
        });
    });
});<|MERGE_RESOLUTION|>--- conflicted
+++ resolved
@@ -21,114 +21,46 @@
             assert.ok(commands.includes(searchCommand), `No '${searchCommand}' exists.`);
         });
     });
-    it('should open only one page in the webpanel for exact TIDs', function () {
-        const tid = 'T1059.001';
-        const expectedTitle = `${tid}: PowerShell`;
-<<<<<<< HEAD
-        search.search(exports.getAllTechniques(), tid).then((panel: vscode.WebviewPanel|undefined) => {
-            assert.notStrictEqual(panel, undefined);
-            if (panel !== undefined) {
-                disposables.push(panel);
-                assert.strictEqual(panel.title, expectedTitle);
-                // exact TIDs shouldn't return anything with javascript or navigation
-                assert.ok(!panel.webview.html.includes('<script'));
-                assert.ok(!panel.webview.html.includes('<button'));
-            }
-        });
-    });
-    it('should modify the header for revoked TIDs', async function () {
-        const tid = 'T1086';
-        const expectedTitle = `${tid}: PowerShell`;
-        const expectedText = `<h3>PowerShell (REVOKED)</h3>`;
-        search.search(exports.getAllTechniques(), tid).then((panel: vscode.WebviewPanel|undefined) => {
-            assert.notStrictEqual(panel, undefined);
-            if (panel !== undefined) {
-                disposables.push(panel);
-                assert.strictEqual(panel.title, expectedTitle);
-                assert.ok(panel.webview.html.includes(expectedText));
-            }
-        });
-    });
-    it('should open a navigatable webpanel containing the first matched technique', async function () {
-        const name = 'PowerShell';
-        // Should return both 'PowerShell' and 'PowerShell Profile', but only 'PowerShell' should show
-        const expectedTitle: string = 'T1059.001: PowerShell';
-        search.search(exports.getAllTechniques(), name).then((panel: vscode.WebviewPanel|undefined) => {
-            assert.notStrictEqual(panel, undefined);
-            if (panel !== undefined) {
-                disposables.push(panel);
-                assert.strictEqual(panel.title, expectedTitle);
-                assert.ok(panel.webview.html.includes('<script'));
-                assert.ok(panel.webview.html.includes('<button'));
-            }
-        });
-=======
-        const panels: Array<vscode.WebviewPanel> = search.doSearch(tid, exports.getAllTechniques());
-        panels.forEach((panel: vscode.WebviewPanel) => { disposables.push(panel); });
-        assert.strictEqual(panels.length, 1);
-        assert.strictEqual(panels[0].title, expectedTitle);
-    });
-    it('should open one webpanel for revoked TIDs', function () {
-        const tid = 'T1086';
-        const expectedTitle = `${tid}: PowerShell`;
-        const expectedText = `<h3>PowerShell (REVOKED)</h3>`;
-        const panels: Array<vscode.WebviewPanel> = search.doSearch(tid, exports.getAllTechniques());
-        panels.forEach((panel: vscode.WebviewPanel) => { disposables.push(panel); });
-        assert.strictEqual(panels.length, 1);
-        assert.strictEqual(panels[0].title, expectedTitle);
-        assert.ok(panels[0].webview.html.includes(expectedText));
-    });
-    it('should open all webpanels containing a technique name', function () {
-        const name = 'PowerShell';
+    it('should return one technique for exact TIDs', function () {
+        const term = 'T1059.001';
+        const results: Array<Technique> = search.doSearch(term, exports.getAllTechniques());
+        assert.strictEqual(results.length, 1);
+        assert.strictEqual(results[0].id, term);
+    });
+    it('should still return revoked TIDs', async function () {
+        const term = 'T1086';
+        const results: Array<Technique> = search.doSearch(term, exports.getAllTechniques());
+        assert.strictEqual(results.length, 1);
+        assert.strictEqual(results[0].id, term);
+    });
+    it('should return all techniques with name containing a term', async function () {
+        const term = 'PowerShell';
         // Should return both 'PowerShell' and 'PowerShell Profile'
-        const expectedTitles: Array<string> = ['T1059.001: PowerShell', 'T1546.013: PowerShell Profile'];
-        const panels: Array<vscode.WebviewPanel> = search.doSearch(name, exports.getAllTechniques());
-        panels.forEach((panel: vscode.WebviewPanel) => { disposables.push(panel); });
-        assert.strictEqual(panels.length, 2);
-        const titles: Array<string> = panels.map<string>((panel: vscode.WebviewPanel) => { return panel.title; });
-        assert.deepStrictEqual(titles, expectedTitles);
->>>>>>> 39ab0fca
-    });
-    it('should open all webpanels for lengthy terms in technique descriptions', function () {
+        const expected: Array<string> = new Array<string>('T1059.001', 'T1546.013');
+        const results: Array<Technique> = search.doSearch(term, exports.getAllTechniques());
+        const actual: Array<string> = results.map<string>((t: Technique) => { return t.id; });
+        assert.deepStrictEqual(actual, expected);
+    });
+    it('should search technique descriptions for a term when it is not in any technique names', function () {
         // this term is not a technique ID or in any technique name
         // so the only way it would return an item is if the descriptions are searched
         const term = 'certutil';
-        const expectedTitle = 'T1140: Deobfuscate/Decode Files or Information';
-<<<<<<< HEAD
-        search.search(exports.getAllTechniques(), term).then((panel: vscode.WebviewPanel|undefined) => {
-            assert.notStrictEqual(panel, undefined);
-            if (panel !== undefined) {
-                disposables.push(panel);
-                assert.strictEqual(panel.title, expectedTitle);
-            }
-        });
-    });
-    it('should not search for short terms in technique descriptions', async function () {
-        const term = 'the';
-        search.search(exports.getAllTechniques(), term).then((panel: vscode.WebviewPanel|undefined) => {
-            assert.strictEqual(panel, undefined);
-        });
-=======
-        const panels: Array<vscode.WebviewPanel> = search.doSearch(term, exports.getAllTechniques());
-        panels.forEach((panel: vscode.WebviewPanel) => { disposables.push(panel); });
-        assert.strictEqual(panels.length, 1);
-        assert.strictEqual(panels[0].title, expectedTitle);
-    });
-    it('should search for short terms in technique descriptions', function () {
+        const expected = 'T1140';       // Deobfuscate/Decode Files or Information
+        const results: Array<Technique> = search.doSearch(term, exports.getAllTechniques());
+        assert.strictEqual(results.length, 1);
+        assert.strictEqual(results[0].id, expected);
+    });
+    it('should search for short terms in technique names', function () {
         const term = 'xdg';
-        const expectedTitle = 'T1547.013: XDG Autostart Entries';
-        const panels: Array<vscode.WebviewPanel> = search.doSearch(term, exports.getAllTechniques());
-        panels.forEach((panel: vscode.WebviewPanel) => { disposables.push(panel); });
-        assert.strictEqual(panels.length, 1);
-        assert.strictEqual(panels[0].title, expectedTitle);
-    });
-
+        const expected = 'T1547.013';   // XDG Autostart Entries
+        const results: Array<Technique> = search.doSearch(term, exports.getAllTechniques());
+        assert.strictEqual(results.length, 1);
+        assert.strictEqual(results[0].id, expected);
+    });
     it('should not return anything when an empty string is given', function () {
-        const panels: Array<vscode.WebviewPanel> = search.doSearch('', exports.getAllTechniques());
-        panels.forEach((panel: vscode.WebviewPanel) => { disposables.push(panel); });
-        console.log(JSON.stringify(panels));
-        assert.strictEqual(panels.length, 0);
->>>>>>> 39ab0fca
+        const term = '';
+        const results: Array<Technique> = search.doSearch(term, exports.getAllTechniques());
+        assert.strictEqual(results.length, 0);
     });
 });
 
